--- conflicted
+++ resolved
@@ -1,34 +1,15 @@
-<<<<<<< HEAD
-use log::debug;
-
 use configparser::ini::Ini;
-use tokio::{
-    fs,
-    io::{self, AsyncBufReadExt, AsyncWriteExt, BufReader},
-};
-
-use crate::{
-    config::{Config, Credentials},
-=======
-use log::{debug, info};
-use serde::{de::DeserializeOwned, Serialize};
-
+use log::info;
 use tokio::fs;
 
 use crate::{
     commands::cache::cache::create_cache,
-    config::{Config, Credentials, Profiles},
->>>>>>> 7ad2e75a
+    config::{Config, Credentials},
     error::CliError,
     utils::{
         file::{
             create_file_if_not_exists, get_config_file_path, get_credentials_file_path,
-<<<<<<< HEAD
-            get_momento_dir, set_file_read_write, set_file_readonly,
-=======
-            get_momento_dir, prompt_user_for_input, read_toml_file, set_file_read_write,
-            set_file_readonly, write_to_existing_file,
->>>>>>> 7ad2e75a
+            get_momento_dir, prompt_user_for_input, set_file_read_write, set_file_readonly,
         },
         user::{get_config_for_profile, get_creds_for_profile},
     },
@@ -42,31 +23,51 @@
     let credentials_file_path = get_credentials_file_path();
     let config_file_path = get_config_file_path();
 
-<<<<<<< HEAD
     fs::create_dir_all(momento_dir).await.unwrap();
     match create_file_if_not_exists(&credentials_file_path, "credentials").await {
         Ok(_) => {
             // explicitly allowing read/write access to the credentials file
             set_file_read_write(&credentials_file_path).await.unwrap();
-            add_profile_to_credentials(profile_name, credentials, &credentials_file_path).await;
+            add_profile_to_credentials(profile_name, credentials.clone(), &credentials_file_path)
+                .await;
             // explicitly revoking that access
             set_file_readonly(&credentials_file_path).await.unwrap();
 
             match create_file_if_not_exists(&config_file_path, "config").await {
                 Ok(_) => {
-                    add_profile_to_config(profile_name, config, &config_file_path).await;
+                    add_profile_to_config(profile_name, config.clone(), &config_file_path).await;
+                    match create_cache(config.cache, credentials.token).await {
+                        Ok(_) => info!("default cache successfully created"),
+                        Err(e) => {
+                            if e.msg.contains("already exists") {
+                                info!("default cache already exists");
+                                ()
+                            } else {
+                                return Err(e);
+                            }
+                        }
+                    };
                 }
                 Err(e) => {
-                    return Err(CliError {
-                        msg: format!("{}", e),
-                    });
+                    return Err(e);
                 }
             }
         }
         Err(e) => {
             match create_file_if_not_exists(&config_file_path, "config").await {
                 Ok(_) => {
-                    add_profile_to_config(profile_name, config, &config_file_path).await;
+                    add_profile_to_config(profile_name, config.clone(), &config_file_path).await;
+                    match create_cache(config.cache, credentials.token).await {
+                        Ok(_) => info!("default cache successfully created"),
+                        Err(e) => {
+                            if e.msg.contains("already exists") {
+                                info!("default cache already exists");
+                                ()
+                            } else {
+                                return Err(e);
+                            }
+                        }
+                    };
                 }
                 Err(_) => {
                     return Err(CliError {
@@ -74,44 +75,9 @@
                     });
                 }
             }
-            return Err(CliError {
-                msg: format!("{}", e),
-            });
+            return Err(e);
         }
     };
-=======
-    match fs::create_dir_all(momento_dir).await {
-        Ok(_) => (),
-        Err(e) => {
-            return Err(CliError {
-                msg: format!("failed to create directory: {}", e),
-            })
-        }
-    };
-    create_file_if_not_exists(&credentials_file_path).await?;
-    create_file_if_not_exists(&config_file_path).await?;
-
-    // explicitly allowing read/write access to the credentials file
-    set_file_read_write(&credentials_file_path).await?;
-    add_profile(profile_name, credentials.clone(), &credentials_file_path).await?;
-    // explicitly revoking that access
-    set_file_readonly(&credentials_file_path).await?;
-
-    add_profile(profile_name, config.clone(), &config_file_path).await?;
-
-    match create_cache(config.cache, credentials.token).await {
-        Ok(_) => info!("default cache successfully created"),
-        Err(e) => {
-            if e.msg.contains("already exists") {
-                info!("default cache already exists");
-                ()
-            } else {
-                return Err(e);
-            }
-        }
-    };
-
->>>>>>> 7ad2e75a
     Ok(())
 }
 
@@ -159,7 +125,6 @@
     });
 }
 
-<<<<<<< HEAD
 async fn add_profile_to_credentials(
     profile_name: &str,
     credentials: Credentials,
@@ -169,7 +134,10 @@
     // Empty default_section for Ini instance so that "default" will be used as a section
     ini_map.set_default_section("");
     ini_map.set(profile_name, "token", Some(credentials.token));
-    ini_map.write(credentials_file_path);
+    match ini_map.write(credentials_file_path) {
+        Ok(_) => {}
+        Err(_) => {}
+    }
 }
 
 async fn add_profile_to_config(profile_name: &str, config: Config, config_file_path: &str) {
@@ -178,76 +146,8 @@
     ini_map.set_default_section("");
     ini_map.set(profile_name, "cache", Some(config.cache));
     ini_map.set(profile_name, "ttl", Some(config.ttl.to_string()));
-    ini_map.write(config_file_path);
-}
-
-async fn prompt_user_for_input(
-    prompt: &str,
-    default_value: &str,
-    is_secret: bool,
-) -> Result<String, CliError> {
-    let mut stdout = io::stdout();
-
-    let formatted_prompt = if default_value.is_empty() {
-        format!("{}: ", prompt)
-    } else if is_secret {
-        format!("{} [****]: ", prompt)
-    } else {
-        format!("{} [{}]: ", prompt, default_value)
-    };
-
-    match stdout.write(formatted_prompt.as_bytes()).await {
-        Ok(_) => debug!("wrote prompt '{}' to stdout", formatted_prompt),
-        Err(e) => {
-            return Err(CliError {
-                msg: format!("failed to write prompt to stdout: {}", e),
-            })
-        }
-    };
-    match stdout.flush().await {
-        Ok(_) => debug!("flushed stdout"),
-        Err(e) => {
-            return Err(CliError {
-                msg: format!("failed to flush stdout: {}", e),
-            })
-        }
-    };
-    let stdin = io::stdin();
-    let mut buffer = String::new();
-    let mut reader = BufReader::new(stdin);
-    match reader.read_line(&mut buffer).await {
-        Ok(_) => debug!("read line from stdin"),
-        Err(e) => {
-            return Err(CliError {
-                msg: format!("failed to read line from stdin: {}", e),
-            })
-        }
-    };
-
-    let input = buffer.as_str().trim().to_string();
-    if input.is_empty() {
-        return Ok(default_value.to_string());
+    match ini_map.write(config_file_path) {
+        Ok(_) => {}
+        Err(_) => {}
     }
-    return Ok(input);
-=======
-async fn add_profile<T>(
-    profile_name: &str,
-    config: T,
-    config_file_path: &str,
-) -> Result<(), CliError>
-where
-    T: DeserializeOwned + Default + Serialize,
-{
-    let mut toml = match read_toml_file::<Profiles<T>>(config_file_path).await {
-        Ok(t) => t,
-        Err(_) => {
-            debug!("config file is invalid, most likely we are creating it for the first time. Overwriting it with new profile");
-            Profiles::<T>::default()
-        }
-    };
-    toml.profile.insert(profile_name.to_string(), config);
-    let new_profile_string = toml::to_string(&toml).unwrap();
-    write_to_existing_file(config_file_path, &new_profile_string).await?;
-    Ok(())
->>>>>>> 7ad2e75a
 }