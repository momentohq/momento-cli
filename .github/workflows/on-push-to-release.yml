--- conflicted
+++ resolved
@@ -239,17 +239,13 @@
           components: rustfmt
           override: true
 
-<<<<<<< HEAD
+      - name: Update Cargo Version
+        run: |
+          chmod +x set_cargo_version.sh
+          ./set_cargo_version.sh ${{ needs.release.outputs.version }}
+        shell: bash
+
       - name: Build installer for windows_x86_64 and create release
-=======
-      - name: Update Cargo Version
-        run: |
-          chmod +x set_cargo_version.sh
-          ./set_cargo_version.sh ${{ needs.release.outputs.version }}
-        shell: bash
-
-      - name: Build zip for windows_x86_64 and create release
->>>>>>> f4af05c5
         id: create_release
         run: |
           rustup target add x86_64-pc-windows-gnu
